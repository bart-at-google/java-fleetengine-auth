--- conflicted
+++ resolved
@@ -14,15 +14,10 @@
 # limitations under the License.
 ################################################################################
 
-<<<<<<< HEAD
+# Used for publishing workflow, do not change
 signing.keyId=
 signing.password=
 signing.secretKeyRingFile=
 
 sonatypeUsername=
 sonatypePassword=
-=======
-###################################################################
-### Keep Empty, used for CI in github.                          ###
-###################################################################
->>>>>>> 08d7418c
